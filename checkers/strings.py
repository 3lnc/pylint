--- conflicted
+++ resolved
@@ -75,8 +75,7 @@
     'E1306': ("Not enough arguments for format string",
               "too-few-format-args",
               "Used when a format string that uses unnamed conversion \
-<<<<<<< HEAD
-              specifiers is given too many arguments"),
+              specifiers is given too few arguments"),
 
     'E1307': ("Invalid Python 3 format string",
               "bad-format-string",
@@ -105,9 +104,6 @@
               "or named fields (e.g. '{a}') can work.",
               {'maxversion': (2, 6)}),
                             
-=======
-              specifiers is given too few arguments"),
->>>>>>> 1d185592
     }
 
 OTHER_NODES = (astroid.Const, astroid.List, astroid.Backquote,
@@ -274,26 +270,14 @@
         func = utils.safe_infer(node.func)
         if (isinstance(func, astroid.BoundMethod)
             and isinstance(func.bound, astroid.Instance)
-<<<<<<< HEAD
             and func.bound.name in ('str', 'unicode', 'bytes')):
-=======
-            and func.bound.name in ('str', 'unicode', 'bytes')
-            and func.name in ('strip', 'lstrip', 'rstrip')
-            and node.args):
-            arg = utils.safe_infer(node.args[0])
-            if not isinstance(arg, astroid.Const):
-                return
-            if len(arg.value) != len(set(arg.value)):
-                self.add_message('bad-str-strip-call', node=node,
-                                 args=(func.bound.name, func.name))
->>>>>>> 1d185592
 
              if func.name in ('strip', 'lstrip', 'rstrip') and node.args:
                  arg = utils.safe_infer(node.args[0])
                  if not isinstance(arg, astroid.Const):
                      return
                  if len(arg.value) != len(set(arg.value)):
-                     self.add_message('E1310', node=node,
+                     self.add_message('bad-str-strip-call', node=node,
                                       args=(func.bound.name, func.name))
              elif func.name == 'format':
                  if _GT_PY25: 
