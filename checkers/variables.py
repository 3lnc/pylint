--- conflicted
+++ resolved
@@ -866,7 +866,6 @@
             if found is None and not metaclass:
                 name = None
                 if isinstance(klass._metaclass, astroid.Name):
-<<<<<<< HEAD
                     name = klass._metaclass.name
                 elif isinstance(klass._metaclass, astroid.Getattr):
                     name = klass._metaclass.as_string()
@@ -883,12 +882,6 @@
         # avoid having unused-import false positives
         for name in consumed:
             module_locals.pop(name, None)
-=======
-                    module_locals.pop(klass._metaclass.name, None)
-                if metaclass:
-                    # if it uses a `metaclass=module.Class`
-                    module_locals.pop(metaclass.root().name, None)
->>>>>>> a1e2da92
         super(VariablesChecker3k, self).leave_module(node)
 
 if sys.version_info >= (3, 0):
